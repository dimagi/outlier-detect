#!/usr/bin/env python
# encoding: utf-8
# Copyright 2012 Benjamin Birnbaum
# 
# Licensed under the Apache License, Version 2.0 (the "License"); you may not use this file except 
# in compliance with the License.  You may obtain a copy of the License at
# 
#     http://www.apache.org/licenses/LICENSE-2.0
# 
# Unless required by applicable law or agreed to in writing, software distributed under the License
# is distributed on an "AS IS" BASIS, WITHOUT WARRANTIES OR CONDITIONS OF ANY KIND, either express
# or implied.  See the License for the specific language governing permissions and limitations
# under the License.
"""
outlierdetect.py
Created 2012-08-27 by Ben Birnbaum (benjamin.birnbaum@gmail.com)

This module provides functions that implement the Multinomial Model Algorithm (MMA) and the s-Value
Algorithm (SVA), as described in

B. Birnbaum, B. DeRenzi, A. D. Flaxman, and N. Lesh.  Automated quality control for mobile data
collection. In DEV ’12, pages 1:1–1:10, 2012.

B. Birnbaum. Algorithmic approaches to detecting interviewer fabrication in surveys.  Ph.D.
Dissertation, Univeristy of Washington, Department of Computer Science and Engineering, 2012.

(See http://homes.cs.washington.edu/~birnbaum/pubs.html for PDF versions of these papers.)

This module is designed to work for two Python data structures: numpy.recarray and
pandas.DataFrame.  Both of these data structures consist of rows of structured data, where
columns can be accessed by string identifiers.  One of these columns must be a special column,
which is called the "aggreagation unit" column.  Each entry in this column is an identifier
which an outlier score can be computed.  For example, if the data is from a survey, the aggregation
column might be the column that lists which interviewer performed the survey; then we would be
interested in obtaining outlier scores for the interviewers.  In other situations, the aggregation
column might be different.  It just depends on what you want to compute outlier scores for.

Note that the MMA and SVA algorithms work only for categorical data.  You must specify which
categorical columns you want to compute outlier scores for.

This module requires numpy, and the implementation of MMA requires scipy.  (The module will load
without scipy, but MMA will not be available.)

The algorithms should be called by the public methods run_mma() and run_sva().


Examples:

# With pandas.DataFrame:
import pandas as pd
import outlierdetect
data = pd.read_csv('survey_data.csv')
sva_scores = outlierdetect.run_sva(data, 'interviewer_id', ['available', 'cough', 'fever'])

# With numpy.recarray:
from matplotlib import mlab
import outlierdetect
data = mlab.csv2rec('survey_data.csv')
sva_scores = outlierdetect.run_sva(data, 'interviewer_id', ['available', 'cough', 'fever'])
"""

import collections
import itertools
import math
from matplotlib import pyplot as plt  # TODO: do I really want this dependency?
import numpy as np
import sys

# Import optional dependencies
_PANDAS_AVAILABLE = False
try:
    import pandas as pd
    _PANDAS_AVAILABLE = True
except ImportError:
    pass
_STATS_AVAILABLE = False
try:
    from scipy import stats
    _STATS_AVAILABLE = True
except ImportError:
    sys.stderr.write('Cannot import scipy.  Some models may not be available.\n')
    sys.stderr.flush()
    pass

_FLOAT_EQ_DELTA = 0.000001  # For comparing float equality

_SCORE_COLORS = [  # From http://colorbrewer2.org/
    (1.0, 1.0, 1.0),
    (0.945, 0.933, 0.964),
    (0.843, 0.709, 0.847),
    (0.874, 0.396, 0.690),
    (0.866, 0.109, 0.466),
    (0.596, 0.0, .262745),
]


############################################## Models ##############################################
#
# Models define the core logic for computing an outlier score for a given algorithm.  Each model
# must implement a compute_outlier_scores() method defining this logic.


if _STATS_AVAILABLE:
    class MultinomialModel:
        """Model implementing MMA.  Requries scipy module."""


        def compute_outlier_scores(self, frequencies):
            """Computes the SVA outlier scores fo the given frequencies dictionary.
        
            Args:
                frequencies: dictionary of dictionaries, mapping (aggregation unit) -> (value) ->
                    (number of times aggregation unit reported value).
            
            Returns:
                dictionary mapping (aggregation unit) -> (MMA outlier score for aggregation unit).
            """
            if len(frequencies.keys()) < 2:
                raise Exception("There must be at least 2 aggregation units.")
            rng = frequencies[frequencies.keys()[0]].keys()
            outlier_scores = {}
            for agg_unit in frequencies.keys():
                expected_counts = _normalize_counts(
                    self._sum_frequencies(agg_unit, frequencies),
                    val=sum([frequencies[agg_unit][r] for r in rng]))
                x2 = self._compute_x2_statistic(expected_counts, frequencies[agg_unit])
                # logsf gives the log of the survival function (1 - cdf).
                outlier_scores[agg_unit] = -stats.chi2.logsf(x2, len(rng) - 1)
            return outlier_scores


        def _compute_x2_statistic(self, expected, actual):
            """Computes the X^2 statistic for observed frequencies.

            Args:
                expected: a dictionary giving the expected frequencies, e.g.,
                    {'y' : 13.2, 'n' : 17.2}
                actual: a dictionary in the same format as the expected dictionary
                    (with the same range) giving the actual distribution.
            
            Returns:
                the X^2 statistic for the actual frequencies, given the expected frequencies.
            """
            rng = expected.keys()
            if actual.keys() != rng:
                raise Exception("Ranges of two frequencies are not equal.")
            num_observations = sum([actual[r] for r in rng])
            if abs(num_observations - sum([expected[r] for r in rng])) > _FLOAT_EQ_DELTA:
                raise Exception("Frequencies must sum to the same value.")
            return sum([(actual[r] - expected[r])**2 / max(float(expected[r]), 1.0)
                for r in expected.keys()])


        def _sum_frequencies(self, agg_unit, frequencies):
            """Sums frequencies for each aggregation unit except the given one.
            
            Args:
                agg_unit: the aggregation unit of concern.
                frequencies: dictionary of dictionaries, mapping (aggregation unit) -> (value) ->
                    (number of times aggregation unit reported value).
            
            Returns:
                a dictionary mapping (value) -> (number of times all aggregation units apart from
                agg_unit reported this value)

            """
            # Get the range from the frequencies dictionary.  Assumes that the range is the same
            # for each aggregation unit in this distribution.  Bad things may happen if this is not
            # the case.
            rng = frequencies[agg_unit].keys()
            all_frequencies = {}
            for r in rng:
                all_frequencies[r] = 0
            for other_agg_unit in frequencies.keys():
                if other_agg_unit == agg_unit:
                    continue
                for r in rng:
                    all_frequencies[r] += frequencies[other_agg_unit][r]        
            return all_frequencies


class SValueModel:
    """Model implementing SVA."""


    def compute_outlier_scores(self, frequencies):
        """Computes the SVA outlier scores fo the given frequencies dictionary.
        
        Args:
            frequencies: dictionary of dictionaries, mapping (aggregation unit) -> (value) ->
                (number of times aggregation unit reported value).
            
        Returns:
            dictionary mapping (aggregation unit) -> (SVA outlier score for aggregation unit).
        """
        if (len(frequencies.keys()) < 2):
            raise Exception("There must be at least 2 aggregation units.")
        rng = frequencies[frequencies.keys()[0]].keys()
        normalized_frequencies = {}
        for j in frequencies.keys():
            normalized_frequencies[j] = _normalize_counts(frequencies[j])
        medians = {}    
        for r in rng:
            medians[r] = np.median([normalized_frequencies[j][r]
                for j in normalized_frequencies.keys()])
        outlier_values = {}
        for j in frequencies.keys():
            outlier_values[j] = 0
            for r in rng:
                outlier_values[j] += abs(normalized_frequencies[j][r] - medians[r])
        return self._normalize(outlier_values)
    
    
    def _normalize(self, value_dict):
        """Divides everything in value_dict by the median of values.

        If the median is less than 1 / (# of aggregation units), it divides everything by
        (# of aggregation units) instead.
        
        Args:
            value_dict: dictionary of the form (aggregation unit) -> (value).
        Returns:
            dictionary of the same form as value_dict, where the values are normalized as described
            above.
        """
        median = np.median([value_dict[i] for i in value_dict.keys()])
        n = len(value_dict.keys())
        if median < 1.0 / float(n):
            divisor = 1.0 / float(n)
        else:
            divisor = median
        return_dict = {}
        for i in value_dict.keys():
            return_dict[i] = float(value_dict[i]) / float(divisor)
        return return_dict


########################################## Helper functions ########################################

def _normalize_counts(counts, val=1):
    """Normalizes a dictionary of counts, such as those returned by _get_frequencies().

    Args:
        counts: a dictionary mapping value -> count.
        val: the number the counts should add up to.
    
    Returns:
        dictionary of the same form as counts, except where the counts have been normalized to sum
        to val.
    """
    n = sum([counts[k] for k in counts.keys()])
    frequencies = {}
    for r in counts.keys():
        frequencies[r] = val * float(counts[r]) / float(n)
    return frequencies


def _get_frequencies(data, col, col_vals, agg_col, agg_unit):
    """Computes a frequencies dictionary for a given column and aggregation unit.
    
    Args:
        data: numpy.recarray or pandas.DataFrame containing the data.
        col: name of column to compute frequencies for.
        col_vals: a list giving the range of possible values in the column.
        agg_col: string giving the name of the aggregation unit column for the data.
        agg_unit: string giving the aggregation unit to compute frequencies for.

    Returns:
        A dictionary that maps (column value) -> (number of times agg_unit has column value in
        data).
    """
    frequencies = {}
    for col_val in col_vals:
        frequencies[col_val] = 0
        # We can't just use collections.Counter() because frequencies.keys() is used to determine
        # the range of possible values in other functions.
    if _PANDAS_AVAILABLE and isinstance(data, pd.DataFrame):
        grouped = data[data[agg_col] == agg_unit].groupby(col)
        for name, group in grouped:
            if name in frequencies:
                frequencies[name] = len(group)
    else:  # Assumes it is an np.ndarray
        for row in itertools.ifilter(lambda row : row[agg_col] == agg_unit, data):
            if row[col] in frequencies:
                frequencies[row[col]] += 1
    return frequencies


def _run_alg(data, agg_col, cat_cols, model, null_responses):
    """Runs an outlier detection algorithm, taking the model to use as input.
    
    Args:
        data: numpy.recarray or pandas.DataFrame containing the data.
        agg_col: string giving the name of aggregation unit column.
        cat_cols: list of the categorical column names for which outlier values should be computed.
        model: object implementing a compute_outlier_scores() method as described in the comments
            in the models section.
        null_answers: list of strings that should be considered to be null responses, i.e.,
            responses that will not be included in the frequency counts for a column.  This can
            be useful if, for example, there are response values that mean a question has been
            skipped.
    
    Returns:
        A dictionary of dictionaries, mapping (aggregation unit) -> (column name) ->
        (outlier score).
    """
    agg_units = sorted(np.unique(data[agg_col]))
    outlier_scores = collections.defaultdict(dict)
    for col in cat_cols:
        col_vals = sorted(np.unique(data[col]))
        col_vals = [c for c in col_vals if c not in null_responses]
        frequencies = {}
        for agg_unit in agg_units:
            frequencies[agg_unit] = _get_frequencies(data, col, col_vals, agg_col, agg_unit)
        outlier_scores_for_col = model.compute_outlier_scores(frequencies)
        for agg_unit in agg_units:
            outlier_scores[agg_unit][col] = outlier_scores_for_col[agg_unit]
    return outlier_scores


def _write_or_show_plot(filename):
    if filename is None:
        plt.show()
    else:
        plt.savefig(filename)
        print "Wrote file " + filename


def _compute_color_number(value, max_value, cutoffs=None):
    num_colors = len(_SCORE_COLORS)
    if cutoffs is None or len(cutoffs) != num_colors - 1:
        norm_score = value / max_value
        return int(math.floor(norm_score * (num_colors - 1)))
    else:
        color_number = 0
        for i in range(num_colors - 1):
            if value > cutoffs[i]:
                color_number = i + 1
        return color_number


########################################## Public functions ########################################

if _STATS_AVAILABLE:
    def run_mma(data, aggregation_column, categorical_columns, null_responses=[]):
        """Runs the MMA algorithm (requires scipy module).
        
        Args:
            data: numpy.recarray or pandas.DataFrame containing the data.
            aggregation_column: a string giving the name of aggregation unit column.
            categorical_columns: a list of the categorical column names for which outlier values
                should be computed.
            null_answers: list of strings that should be considered to be null responses, i.e.,
                responses that will not be included in the frequency counts for a column.  This can
                be useful if, for example, there are response values that mean a question has been
                skipped.
        
        Returns:
            A dictionary of dictionaries, mapping (aggregation unit) -> (column name) ->
            (mma outlier score).
        """
        return _run_alg(data,
                        aggregation_column,
                        categorical_columns,
                        MultinomialModel(),
                        null_responses)


def run_sva(data, aggregation_column, categorical_columns, null_responses=[]):
    """Runs the SVA algorithm.
        
    Args:
        data: numpy.recarray or pandas.DataFrame containing the data.
        aggregation_column: a string giving the name of aggregation unit column.
        categorical_columns: a list of the categorical column names for which outlier values
            should be computed.
        null_answers: list of strings that should be considered to be null responses, i.e.,
            responses that will not be included in the frequency counts for a column.  This can
            be useful if, for example, there are response values that mean a question has been
            skipped.
        
    Returns:
        A dictionary of dictionaries, mapping (aggregation unit) -> (column name) ->
        (sva outlier score).
    """
<<<<<<< HEAD
    return _run_alg(data, aggregation_column, categorical_columns, SValueModel())


def plot_scores(scores, leftpad=1.5, rightpad=1.9, toppad=1.5, bottompad=0.1, scale=1, filename=None, cutoffs=None):
    """Draws a 2-D heat map of outlier scores.
    
    Arguments:
    scores -- dict of aggregation_unit -> column -> score
    leftpad -- inches to add left of the heat map
    rightpad -- inches to add right of the heat map
    toppad -- inches to add above the heat map
    bottompad -- inches to add below the heat map
    scale -- scaling factor to apply after padding figured.  Affects everything but font.
    filename -- if specified, gives the file name to which the plot will be saved.
        If not specified, the plot is shown using the pylab.show() function.
    cutoffs -- s-value cutoffs for different colors in heatmaps.  If none or a list of wrong
        size, the cutoffs will be chosen automatically.
    """
    plot_scores_list([scores], [''], num_cols=1,
        leftpad=leftpad, rightpad=rightpad, toppad=toppad, bottompad=bottompad,
        scale=scale, filename=filename, cutoffs=cutoffs)


def plot_scores_list(scores_list, titles_list, num_cols=1,
        leftpad=1.5, rightpad=1.75, toppad=1.5, bottompad=0.3, scale=1, filename=None, cutoffs=None):
    """Draws a set of 2-D heat maps of a list of outlier scores, all on the same scale.
    
    Arguments:
    scores_list -- a list of dicts of aggregation_unit -> column -> score
    titles_list -- a list of titles for each set of outlier scores
    num_cols -- the number of columns on which to display the heat maps
    leftpad -- inches to add to the left of each heat map
    rightpad -- inches to add to the right of each heat map
    toppad -- inches to add above above each heat map
    bottompad -- inches to add below each heat map
    scale -- scaling factor to apply after padding figured.  Affects everything but font.
    filename -- if specified, gives the file name to which the plot will be saved.
        If not specified, the plot is shown using the pylab.show() function.
    cutoffs -- s-value cutoffs for different colors in heatmaps.  If none or a list of wrong
        size, the cutoffs will be chosen automatically.

    Raises:
    ValueError if the length of scores_list and titles_list is not equal.
    """
    if len(scores_list) != len(titles_list):
        raise ValueError("Length of scores_list must equal length of titles_list")

    # The relative values of these constants is the only thing that matters.
    SEP = 10  # row height and column width, in abstract axis units
    RAD = 4   # radius of circles, in abstract axis units
    UNITS_IN_INCH = 25.0  # Number of abstract axis units per inch
    
    # Compute useful variables and create figure.
    num_scores = len(scores_list)
    agg_units = sorted(scores_list[0].keys())
    cols = sorted(scores_list[0][agg_units[0]].keys())
    m, n = len(cols), len(agg_units)
    xmax, ymax = m * SEP, n * SEP
    max_score = max([scores[agg_unit][col]
        for scores in scores_list
        for agg_unit in agg_units
        for col in cols])
    num_colors = len(_SCORE_COLORS)
    num_rows = num_scores / num_cols if num_scores % num_cols == 0 else num_scores / num_cols + 1
    figlength = num_cols * ((m * SEP) / UNITS_IN_INCH + leftpad + rightpad)
    figheight = num_rows * ((n * SEP) / UNITS_IN_INCH + toppad + bottompad)
    wspace = num_cols * (leftpad + rightpad)  # Total amount of horizontal space
    hspace = num_rows * (toppad + bottompad)  # Total amount of vertical space
    plotlength = (figlength - wspace) / num_cols  # Length of one plot
    plotheight = (figheight - hspace) / num_rows  # Height of one plot
    
    fig = plt.figure(figsize=(figlength * scale, figheight * scale))    
    
    # Iterate through scores to create subplots.
    for i in range(len(scores_list)):
        scores = scores_list[i]
        title = titles_list[i]
        
        # Setup basic plot and ticks.
        plt.subplot(num_rows, num_cols, i + 1)
        plt.xlim((0, xmax))
        plt.ylim((0, ymax))
        plt.gca().xaxis.set_ticks_position('top')
        plt.xticks([SEP / 2 + x for x in range(0, xmax, SEP)], cols, rotation=90)
        plt.yticks([SEP / 2 + x for x in range(0, ymax, SEP)], agg_units)
        plt.xlabel(title)
    
        # Draw the circles.
        for i in range(m):
            for j in range(n):
                score = scores[agg_units[j]][cols[i]]
                color_number = _compute_color_number(score, max_score, cutoffs)
                color = _SCORE_COLORS[color_number]
                cir = plt.Circle(((i + 0.5) * SEP, (j + 0.5) * SEP), RAD, fc=color, edgecolor='None')
                plt.gca().add_patch(cir)
        
        # Create legend using dummy patches having the appropriate face color.
        
        if cutoffs is None:    
            shown_cutoffs = []
        else:
            shown_cutoffs = ([0] + cutoffs)[::-1]
        patches = []
        for i in range(num_colors)[::-1]:
            # The x-y coordinates of the circles don't matter since we're not actually
            # adding them to the plot.
            patches.append(plt.Circle((0, 0), fc=_SCORE_COLORS[i], edgecolor='None'))
            if cutoffs is None:
                shown_cutoffs.append("%.2f" % (i * (max_score / num_colors)))
        # The values 0.7 and -0.01 are just what seemed to work best.
        # The weirdness necessary to place the legend seems to be partly because of
        # the weirdness of subplots_adjust().  Maybe there is a more precise way to place
        # the plots precisely, using figure coordinates that would fix this.
        plt.legend(patches, shown_cutoffs, loc='lower right', title='s-value\ncutoffs',
            bbox_to_anchor=((plotlength + 0.7 * rightpad) / plotlength, -0.01))

    # Fix white between plots (using fractional figure coordinates).
    fig.subplots_adjust(
        left=(leftpad / figlength),
        right=(1 - rightpad / figlength),
        bottom=(bottompad / figheight),
        top=(1 - toppad / figheight),
        wspace=(wspace / figlength),
        hspace=(hspace / figheight))    
    _write_or_show_plot(filename)
=======
    return _run_alg(data,
                    aggregation_column,
                    categorical_columns,
                    SValueModel(),
                    null_responses)
>>>>>>> 7c84174b
<|MERGE_RESOLUTION|>--- conflicted
+++ resolved
@@ -383,8 +383,11 @@
         A dictionary of dictionaries, mapping (aggregation unit) -> (column name) ->
         (sva outlier score).
     """
-<<<<<<< HEAD
-    return _run_alg(data, aggregation_column, categorical_columns, SValueModel())
+    return _run_alg(data,
+                    aggregation_column,
+                    categorical_columns,
+                    SValueModel(),
+                    null_responses)
 
 
 def plot_scores(scores, leftpad=1.5, rightpad=1.9, toppad=1.5, bottompad=0.1, scale=1, filename=None, cutoffs=None):
@@ -508,11 +511,4 @@
         top=(1 - toppad / figheight),
         wspace=(wspace / figlength),
         hspace=(hspace / figheight))    
-    _write_or_show_plot(filename)
-=======
-    return _run_alg(data,
-                    aggregation_column,
-                    categorical_columns,
-                    SValueModel(),
-                    null_responses)
->>>>>>> 7c84174b
+    _write_or_show_plot(filename)